--- conflicted
+++ resolved
@@ -28,11 +28,8 @@
                     ['sounding_converter=eurec4a_snd.L1_bufr:main',
                      'sounding_visualize=eurec4a_snd.make_quicklooks_rs41:main',
                      'sounding_skewT=eurec4a_snd.visualize.make_skewT_metpy:main',
-<<<<<<< HEAD
+                     'sounding_interpolate=eurec4a_snd.interpolate.batch_interpolate_soundings:main',
                      'sounding_converter_mwx=eurec4a_snd.L1_mwx.py:main'
                      ]},
-=======
-                     'sounding_interpolate=eurec4a_snd.interpolate.batch_interpolate_soundings:main']},
->>>>>>> 2016e234
     package_data={"eurec4a_snd": ["examples/data/*", "config/meta_information_template.ini"]}
 )